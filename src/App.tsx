--- conflicted
+++ resolved
@@ -6,11 +6,8 @@
 import { Matchups } from './pages/Matchups';
 import { Draft } from './pages/Draft';
 import { Records } from './pages/Records';
-<<<<<<< HEAD
 import { DraftTrendsAnalysis } from './components/DraftAnalysis/DraftTrendsAnalysis';
-=======
 import { AllTimeStats } from './pages/AllTimeStats';
->>>>>>> c1c83ba3
 import { SecretDak } from './pages/SecretDak';
 import { ThemeProvider } from './contexts/ThemeContext';
 
